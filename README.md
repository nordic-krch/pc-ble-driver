# pc-ble-driver

`pc-ble-driver` provides C/C++ libraries for Bluetooth Low Energy nRF5 SoftDevice serialization.

## Overview
`pc-ble-driver` consists of a set of static and shared libraries that provide [SoftDevice](http://infocenter.nordicsemi.com/topic/com.nordic.infocenter.softdevices52/dita/nrf52/softdevices.html?cp=2_3) functionality to the application via serial port communication with an nRF5 connectivity chip running the SoftDevice and connectivity software, included as a single .hex file [here](./hex/). For more information on SoftDevice serialization see [Serialization](http://infocenter.nordicsemi.com/topic/com.nordic.infocenter.sdk5.v13.0.0/lib_serialization.html?cp=4_0_0_3_33).

The C/C++ libraries can be interfaced with directly, but are also provided as higher-level bindings that ease development at the cost of reduced control (acceptable in most cases):

* [pc-ble-driver-js Node.JS bindings](https://github.com/NordicSemiconductor/pc-ble-driver-js)
* [pc-ble-driver-py Python bindings](https://github.com/NordicSemiconductor/pc-ble-driver-py)

## Installing

For detailed guidelines on building and installing `pc-ble-driver` and it's dependencies see [Installation.md](./Installation.md).

## Getting started

The [examples](./examples) serve as a great starting point for development with `pc-ble-driver`. Examples include a [heart rate monitor](./examples/heart_rate_monitor/) (BLE peripheral) and [heart rate collector](./examples/heart_rate_collector/) (BLE master) and show the basic structure of an application built on `pc-ble-driver`.

<<<<<<< HEAD
If you want to be able to have both the 32 and 64-bit versions of Boost available, add `--stagedir=./stage/x86_32` when building the 32-bit version and `--stagedir=./stage/x86_64` when building the 64-bit one, and they will be placed in `stage\x86_32\lib` and `stage\x86_64\lib` respectively. Later on you when building repositories that depend on this one, you will be able to point CMake the correct version of the libraries by using `-DBOOST_LIBRARYDIR="c:\boost\boost_1_xx_y\stage\x86_XX\lib`.

#### Ubuntu Linux

Install the required packages to build Boost:

    sudo apt-get install git make gcc g++

Additionally if you want to build non-native binaries (for example 32-bit binaries on a 64-bit Ubuntu installation):

    sudo apt-get install gcc-multilib

Open a terminal window and issue the following commands:

    $ cd $BOOST_ROOT
    $ ./bootstrap.sh
    $ ./b2 toolset=gcc cxxflags=-fPIC cflags=-fPIC address-model=<32,64> link=static --with-thread --with-system --with-regex --with-date_time --with-chrono

**Note**: Select 32 or 64-bit with the `address-model=` option.

**Note**: Use `objdump -f <file>` to check whether a particular object file is 32 or 64-bit.

##### Side-by-side 32 and 64-bit versions

If you want to be able to have both the 32 and 64-bit versions of Boost available, add `--stagedir=./stage/x86_32` when building the 32-bit version and `--stagedir=./stage/x86_64` when building the 64-bit one, and they will be placed in `stage/x86_32` and `stage/x86_64` respectively. Later on you when building repositories that depend on this one, you will be able to point CMake the correct version of the libraries by using `-DBOOST_LIBRARYDIR="~/boost/boost_1_xx_y/stage/x86_XX/lib`.

#### macOS (OS X) 10.11 and later

Install Xcode from the App Store.

The simplest way to install Boost is to use Homebrew. If you don't have Homebrew installed simply run on a terminal:

    $ /usr/bin/ruby -e "$(curl -fsSL https://raw.githubusercontent.com/Homebrew/install/master/install)"

If you already have Homebrew installed, make sure it's up to date with:
  
    $ brew update
    $ brew upgrade

Once Homebrew is installed you can use the `brew` command on a terminal to install

    $ brew install boost

This will download the boost source and compile it, so it might take a while.

## Compiling pc-ble-driver from source

Assuming that you have built the Boost libraries and installed the tools required to do so [as described above](#building-boost), you can now build the shared library.

### Dependencies

To build this project you will need the following tools:

* [CMake](https://cmake.org/) (>=3.3)
* A C/C++ toolchain (should already have been installed to build Boost)

See the following sections for platform-specific instructions on the installation of the dependencies.

#### Windows 

* Install the latest CMake stable release by downloading the Windows Installer from:

[CMake Downloads](https://cmake.org/download/)

Open a Microsoft Visual Studio Command Prompt and issue the following from the root folder of the repository:

    > cd build
    > cmake -G "Visual Studio 14 <Win64>" <-DBOOST_LIBRARYDIR="<Boost libs path>>" ..
    > msbuild ALL_BUILD.vcxproj </p:Configuration=<CFG>>

**Note**: Add `Win64` to the `-G` option to build a 64-bit version of the driver.

**Note**: Optionally select the location of the Boost libraries with the `-DBOOST_LIBRARYDIR` option.

**Note**: Optionally select the build configuration with the `/p:Configuration=` option. Typically `Debug`, `Release`, `MinSizeRel` and `RelWithDebInfo` are available.

##### Examples

Building for with 64-bit Visual Studio 2015:

    > cmake -G "Visual Studio 14" ..

#### Ubuntu Linux

Install cmake:

    $ sudo apt-get install cmake

Then change to the root folder of the repository and issue the following commands:

    $ cd build
    > cmake -G "Unix Makefiles" <-DCMAKE_BUILD_TYPE=<build_type>> <-DARCH=<x86_32,x86_64>> <-DBOOST_LIBRARYDIR="<Boost libs path>>" ..
    $ make

**Note**: Optionally Select the build configuration with the `-DCMAKE_BUILD_TYPE` option. Typically `Debug`, `Release`, `MinSizeRel` and `RelWithDebInfo` are available.

**Note**: Optionally select the target architecture (32 or 64-bit) using the `-DARCH` option.

**Note**: Optionally select the location of the Boost libraries with the `-DBOOST_LIBRARYDIR` option.

#### macOS (OS X) 10.11 and later

Install cmake with Homebrew with the `brew` command on a terminal:

    $ brew install cmake

Then change to the root folder of the repository and issue the following commands:

    $ cd build
    $ cmake -G "Unix Makefiles" -DCMAKE_BUILD_TYPE= <build_type> ..
    $ make

**Note**: Optionally Select the build configuration with the `-DCMAKE_BUILD_TYPE` option. Typically `Debug`, `Release`, `MinSizeRel` and `RelWithDebInfo` are available.

#### Running the examples

Now that you have successfully built `pc-ble-driver`, you are ready to run the examples in `pc-ble-driver/examples`. Verify that the static and shared libraries exist in the directory the examples expect them to be in.
=======
Now that you have successfully built and installed `pc-ble-driver`, you are ready to run the examples in `pc-ble-driver/examples/`. First verify that the static and shared libraries exist in the directory the examples expect them to be in.
>>>>>>> 7b85b3e2

    $ cd pc-ble-driver/
    $ ls build/
    > libpc_ble_driver_static_sd_api_v2.a libpc_ble_driver_shared_sd_api_v2.dylib libpc_ble_driver_static_sd_api_v3.a  libpc_ble_driver_shared_sd_api_v3.dylib test_uart ...

To quickly get the examples up and running, see [examples/README.md](https://github.com/NordicSemiconductor/pc-ble-driver/blob/master/examples/README.md).
    
## Architecture

![alt tag](http://infocenter.nordicsemi.com/topic/com.nordic.infocenter.sdk5.v13.0.0/architecture_overview_serialization.svg)

Where the 'Application chip' is just generic hardware (i.e. a Windows, OS X or Linux device), although it could also be an Arduino or Raspberry Pi for example.

## License

See the [license file](./LICENSE) for details.<|MERGE_RESOLUTION|>--- conflicted
+++ resolved
@@ -18,127 +18,7 @@
 
 The [examples](./examples) serve as a great starting point for development with `pc-ble-driver`. Examples include a [heart rate monitor](./examples/heart_rate_monitor/) (BLE peripheral) and [heart rate collector](./examples/heart_rate_collector/) (BLE master) and show the basic structure of an application built on `pc-ble-driver`.
 
-<<<<<<< HEAD
-If you want to be able to have both the 32 and 64-bit versions of Boost available, add `--stagedir=./stage/x86_32` when building the 32-bit version and `--stagedir=./stage/x86_64` when building the 64-bit one, and they will be placed in `stage\x86_32\lib` and `stage\x86_64\lib` respectively. Later on you when building repositories that depend on this one, you will be able to point CMake the correct version of the libraries by using `-DBOOST_LIBRARYDIR="c:\boost\boost_1_xx_y\stage\x86_XX\lib`.
-
-#### Ubuntu Linux
-
-Install the required packages to build Boost:
-
-    sudo apt-get install git make gcc g++
-
-Additionally if you want to build non-native binaries (for example 32-bit binaries on a 64-bit Ubuntu installation):
-
-    sudo apt-get install gcc-multilib
-
-Open a terminal window and issue the following commands:
-
-    $ cd $BOOST_ROOT
-    $ ./bootstrap.sh
-    $ ./b2 toolset=gcc cxxflags=-fPIC cflags=-fPIC address-model=<32,64> link=static --with-thread --with-system --with-regex --with-date_time --with-chrono
-
-**Note**: Select 32 or 64-bit with the `address-model=` option.
-
-**Note**: Use `objdump -f <file>` to check whether a particular object file is 32 or 64-bit.
-
-##### Side-by-side 32 and 64-bit versions
-
-If you want to be able to have both the 32 and 64-bit versions of Boost available, add `--stagedir=./stage/x86_32` when building the 32-bit version and `--stagedir=./stage/x86_64` when building the 64-bit one, and they will be placed in `stage/x86_32` and `stage/x86_64` respectively. Later on you when building repositories that depend on this one, you will be able to point CMake the correct version of the libraries by using `-DBOOST_LIBRARYDIR="~/boost/boost_1_xx_y/stage/x86_XX/lib`.
-
-#### macOS (OS X) 10.11 and later
-
-Install Xcode from the App Store.
-
-The simplest way to install Boost is to use Homebrew. If you don't have Homebrew installed simply run on a terminal:
-
-    $ /usr/bin/ruby -e "$(curl -fsSL https://raw.githubusercontent.com/Homebrew/install/master/install)"
-
-If you already have Homebrew installed, make sure it's up to date with:
-  
-    $ brew update
-    $ brew upgrade
-
-Once Homebrew is installed you can use the `brew` command on a terminal to install
-
-    $ brew install boost
-
-This will download the boost source and compile it, so it might take a while.
-
-## Compiling pc-ble-driver from source
-
-Assuming that you have built the Boost libraries and installed the tools required to do so [as described above](#building-boost), you can now build the shared library.
-
-### Dependencies
-
-To build this project you will need the following tools:
-
-* [CMake](https://cmake.org/) (>=3.3)
-* A C/C++ toolchain (should already have been installed to build Boost)
-
-See the following sections for platform-specific instructions on the installation of the dependencies.
-
-#### Windows 
-
-* Install the latest CMake stable release by downloading the Windows Installer from:
-
-[CMake Downloads](https://cmake.org/download/)
-
-Open a Microsoft Visual Studio Command Prompt and issue the following from the root folder of the repository:
-
-    > cd build
-    > cmake -G "Visual Studio 14 <Win64>" <-DBOOST_LIBRARYDIR="<Boost libs path>>" ..
-    > msbuild ALL_BUILD.vcxproj </p:Configuration=<CFG>>
-
-**Note**: Add `Win64` to the `-G` option to build a 64-bit version of the driver.
-
-**Note**: Optionally select the location of the Boost libraries with the `-DBOOST_LIBRARYDIR` option.
-
-**Note**: Optionally select the build configuration with the `/p:Configuration=` option. Typically `Debug`, `Release`, `MinSizeRel` and `RelWithDebInfo` are available.
-
-##### Examples
-
-Building for with 64-bit Visual Studio 2015:
-
-    > cmake -G "Visual Studio 14" ..
-
-#### Ubuntu Linux
-
-Install cmake:
-
-    $ sudo apt-get install cmake
-
-Then change to the root folder of the repository and issue the following commands:
-
-    $ cd build
-    > cmake -G "Unix Makefiles" <-DCMAKE_BUILD_TYPE=<build_type>> <-DARCH=<x86_32,x86_64>> <-DBOOST_LIBRARYDIR="<Boost libs path>>" ..
-    $ make
-
-**Note**: Optionally Select the build configuration with the `-DCMAKE_BUILD_TYPE` option. Typically `Debug`, `Release`, `MinSizeRel` and `RelWithDebInfo` are available.
-
-**Note**: Optionally select the target architecture (32 or 64-bit) using the `-DARCH` option.
-
-**Note**: Optionally select the location of the Boost libraries with the `-DBOOST_LIBRARYDIR` option.
-
-#### macOS (OS X) 10.11 and later
-
-Install cmake with Homebrew with the `brew` command on a terminal:
-
-    $ brew install cmake
-
-Then change to the root folder of the repository and issue the following commands:
-
-    $ cd build
-    $ cmake -G "Unix Makefiles" -DCMAKE_BUILD_TYPE= <build_type> ..
-    $ make
-
-**Note**: Optionally Select the build configuration with the `-DCMAKE_BUILD_TYPE` option. Typically `Debug`, `Release`, `MinSizeRel` and `RelWithDebInfo` are available.
-
-#### Running the examples
-
-Now that you have successfully built `pc-ble-driver`, you are ready to run the examples in `pc-ble-driver/examples`. Verify that the static and shared libraries exist in the directory the examples expect them to be in.
-=======
 Now that you have successfully built and installed `pc-ble-driver`, you are ready to run the examples in `pc-ble-driver/examples/`. First verify that the static and shared libraries exist in the directory the examples expect them to be in.
->>>>>>> 7b85b3e2
 
     $ cd pc-ble-driver/
     $ ls build/
